import scipy
import argparse
import numpy as np
import os
import cv2

import torch
from pytorchvideo.transforms import UniformTemporalSubsample
import torchvision
from torchvision import transforms

from va_core.model.svg.pipeline_svg import VideoAudioGenWithSVGPipeline
from va_core.dataset import get_dataset_info


def main():
    parser = argparse.ArgumentParser(description="Simple example of a training script.")
    parser.add_argument("--model_path", type=str, default=None, help="path to model.")
    parser.add_argument("--dataset_name", type=str, default=None, help="dataset name")
    parser.add_argument("--max_samples", type=int, default=None, help="num of data for generation.")
    parser.add_argument("--n_steps", type=int, default=50, help="num of steps for generation.")
    parser.add_argument("--n_try", type=int, default=1, help="num of trials for each prompt.")
    parser.add_argument("--batch_size", type=int, default=4, help="batch size.")
    parser.add_argument("--length", type=int, default=4, help="length of audio to be generated.")
    parser.add_argument("--fps", type=int, default=4, help="fps of videos to be generated.")
    parser.add_argument("--cfg_a", type=float, default=2.5, help="strength of classfier-free guidance for audio.")
    parser.add_argument("--cfg_v", type=float, default=7.5, help="strength of classfier-free guidance for video.")
    parser.add_argument("--seed", type=int, default=141, help="random seed.")
    parser.add_argument("--out_dir", type=str, default="out", help="name of output directory.")
    parser.add_argument("--gamma", type=float, default=1.5, help="gamma for timestep adjustment.")
    parser.add_argument("--save_original", action="store_true", help="save original audio-video pairs if true.")
    parser.add_argument("--save_jpeg", action="store_true", help="save jpegs of generated videos if true.")
    args = parser.parse_args()
    # print(f'args.batch_size: {args.batch_size} || {type(args.batch_size,)}')
    # print(f'torch.cuda.is_available(): {torch.cuda.is_available()} ')    

    generator = torch.Generator().manual_seed(args.seed)
    duration_per_sample = args.length
    fps = args.fps
    n_frames_per_sample = duration_per_sample * fps
    resolution = 256
    sampling_rate = 16000
    neg_prompt = "bad quality, worse quality"

    ds_common_args = {
        "dataset_names": args.dataset_name,
        "duration_per_sample": duration_per_sample,
        "sampling_rate": sampling_rate
    }
    test_dataset_info = get_dataset_info(dataset_types="test",
                                         max_samples=args.max_samples,
                                         tokenizer=lambda x: x,
                                         **ds_common_args)
    test_dataset = test_dataset_info.dataset
    test_collate_fn = test_dataset_info.collate_fn
    test_dataloader = torch.utils.data.DataLoader(
        test_dataset,
        shuffle=False,
        collate_fn=test_collate_fn,
        batch_size=args.batch_size,
        drop_last=False,
    )
    tf_video = torch.nn.Sequential(
        UniformTemporalSubsample(n_frames_per_sample, temporal_dim=1)
    )
    resize_and_crop = transforms.Compose(
        [
            transforms.Resize(resolution, interpolation=transforms.InterpolationMode.BILINEAR),
            transforms.CenterCrop(resolution),
        ]
    )
    tf_audio = torch.nn.Sequential(
        UniformTemporalSubsample(sampling_rate * duration_per_sample, temporal_dim=-1)
    )

    pipe = VideoAudioGenWithSVGPipeline.from_pretrained(args.model_path, torch_dtype=torch.float16)
    if args.gamma > 0.0:
        pipe.scheduler_v.config.gamma = np.sqrt(args.gamma)
        pipe.scheduler_a.config.gamma = 1. / np.sqrt(args.gamma)

    pipe = pipe.to("cuda", torch.float16)

    # Prepare initial latents
    # audio
    vocoder_upsample_factor = np.prod(pipe.vocoder.config.upsample_rates) / pipe.vocoder.config.sampling_rate
    height_a = int(args.length / vocoder_upsample_factor)
    if height_a % (pipe.vae_a_scale_factor * (2 ** pipe.unet_a.num_upsamplers)) != 0:
        r = pipe.vae_a_scale_factor * (2 ** pipe.unet_a.num_upsamplers)
        height_a = int(np.ceil(height_a / r)) * r
    shape_a = (args.batch_size, pipe.unet_a.config.in_channels, height_a // pipe.vae_a_scale_factor, pipe.vocoder.config.model_in_dim // pipe.vae_a_scale_factor)
    # video
    shape_v = (args.batch_size, pipe.unet_v.config.in_channels, args.length * args.fps, 256 // pipe.vae_v_scale_factor, 256 // pipe.vae_v_scale_factor)

    os.makedirs(args.out_dir, exist_ok=True)
    out_dir_gen_wav = os.path.join(args.out_dir, "gen_wav")
    out_dir_gen_mp4 = os.path.join(args.out_dir, "gen_mp4")
    os.makedirs(out_dir_gen_wav, exist_ok=True)
    os.makedirs(out_dir_gen_mp4, exist_ok=True)
    if args.save_jpeg:
        out_dir_gen_jpg = os.path.join(args.out_dir, "gen_jpg")
        os.makedirs(out_dir_gen_jpg, exist_ok=True)
    if args.save_original:
        out_dir_orig_wav = os.path.join(args.out_dir, "orig_wav")
        out_dir_orig_mp4 = os.path.join(args.out_dir, "orig_mp4")
        os.makedirs(out_dir_orig_wav, exist_ok=True)
        os.makedirs(out_dir_orig_mp4, exist_ok=True)
        if args.save_jpeg:
            out_dir_orig_jpg = os.path.join(args.out_dir, "orig_jpg")
            os.makedirs(out_dir_orig_jpg, exist_ok=True)
    flist_name = os.path.join(args.out_dir, "gen_flist.txt")

    with open(flist_name, 'w') as flist:
        for n in range(args.n_try):
            for i, batch in enumerate(test_dataloader):
                prompt = batch["text"]
                bs = batch["audio"].shape[0]
                audio_orig = tf_audio(batch["audio"].to(device="cpu"))
                video_orig = tf_video(batch["video"].to(device="cpu"))
                video_orig = resize_and_crop(video_orig.flatten(end_dim=1) / 255.0).reshape([bs, n_frames_per_sample, 3, resolution, resolution])
                latents_a_init = torch.randn(shape_a, generator=generator, dtype=torch.float16)
                latents_v_init = torch.randn(shape_v, generator=generator, dtype=torch.float16)
                output = pipe(prompt, prompt, negative_prompt_v=[neg_prompt]*bs, negative_prompt_a=[neg_prompt]*bs, length_in_s=duration_per_sample, frame_rate=fps, num_inference_steps=args.n_steps, guidance_scale_a=args.cfg_a, guidance_scale_v=args.cfg_v, height_v=resolution, width_v=resolution, latents_a=latents_a_init, latents_v=latents_v_init)

                # save gen results
                for b in range(bs):
                    video_to_save = (output.videos[b] * 255.0).astype(np.uint8)
                    audio_to_save = output.audios[b] # shape: (64000, )
                    audio_to_save_ = audio_to_save.reshape(1, -1)  # Shape becomes (1, 64000)
<<<<<<< HEAD

=======
                    
>>>>>>> 839ac347
                    prompt_str = prompt[b].replace(" ", "-")
                    if len(prompt_str) > 80:
                        prompt_str = prompt_str[:80]
                    prompt_str = prompt_str.replace(".", "_")

                    mp4_file_name = os.path.join(out_dir_gen_mp4, f"{str(i)}_{str(b)}_{str(n)}_{prompt_str}.mp4")
                    wav_file_name = os.path.join(out_dir_gen_wav, f"{str(i)}_{str(b)}_{str(n)}_{prompt_str}.wav")
                    scipy.io.wavfile.write(wav_file_name, rate=sampling_rate, data=audio_to_save)
                    torchvision.io.write_video(mp4_file_name, video_to_save, fps=fps, video_codec="libx264", audio_array=audio_to_save_, audio_fps=sampling_rate, audio_codec="aac")
                    if args.save_jpeg:
                        dir_jpg = os.path.join(out_dir_gen_jpg, f"{str(i)}_{str(b)}_{str(n)}_{prompt_str}")
                        os.makedirs(dir_jpg, exist_ok=True)
                        for t in range(n_frames_per_sample):
                            img = video_to_save[t][:,:,::-1]
                            if t == 0:
                                res = img.shape[:2]
                            cv2.imwrite(os.path.join(dir_jpg, f"{t:03d}.jpg"), img, [cv2.IMWRITE_JPEG_QUALITY, 95])
                    prompt_for_csv = prompt[b].replace("\"", "\"\"")
                    flist.write(f"\"{mp4_file_name}\",\"{wav_file_name}\",\"{prompt_for_csv}\"\n")
                
                # save orig
                if args.save_original:
                    video_to_save = (video_orig.numpy().transpose((0, 1, 3, 4, 2)) * 255.0).astype(np.uint8)
                    # print(video_to_save.shape)
                    audio_to_save = audio_orig.numpy()
                    for b in range(bs):
                        prompt_str = prompt[b].replace(" ", "-")
                        if len(prompt_str) > 80:
                            prompt_str = prompt_str[:80]
                        prompt_str = prompt_str.replace(".", "_")
                        
                        scipy.io.wavfile.write(os.path.join(out_dir_orig_wav, f"{str(i)}_{str(b)}_{str(n)}_{prompt_str}.wav"), rate=sampling_rate, data=audio_to_save[b])
                        torchvision.io.write_video(os.path.join(out_dir_orig_mp4, f"{str(i)}_{str(b)}_{str(n)}_{prompt_str}.mp4"), video_to_save[b], fps=fps, video_codec="libx264", audio_array=audio_to_save[b].reshape((1, -1)), audio_fps=sampling_rate, audio_codec="aac")
                        if args.save_jpeg:
                            dir_jpg = os.path.join(out_dir_orig_jpg, f"{str(i)}_{str(b)}_{str(n)}_{prompt_str}")
                            os.makedirs(dir_jpg, exist_ok=True)
                            for t in range(n_frames_per_sample):
                                img = video_to_save[b][t][:,:,::-1]
                                img = cv2.resize(img, res)
                                cv2.imwrite(os.path.join(dir_jpg, f"{t:03d}.jpg"), img, [cv2.IMWRITE_JPEG_QUALITY, 95])


if __name__ == "__main__":
    main()<|MERGE_RESOLUTION|>--- conflicted
+++ resolved
@@ -126,11 +126,6 @@
                     video_to_save = (output.videos[b] * 255.0).astype(np.uint8)
                     audio_to_save = output.audios[b] # shape: (64000, )
                     audio_to_save_ = audio_to_save.reshape(1, -1)  # Shape becomes (1, 64000)
-<<<<<<< HEAD
-
-=======
-                    
->>>>>>> 839ac347
                     prompt_str = prompt[b].replace(" ", "-")
                     if len(prompt_str) > 80:
                         prompt_str = prompt_str[:80]
